--- conflicted
+++ resolved
@@ -162,13 +162,8 @@
             'net.sf.jasperreports:jasperreports:6.8.0',
             "org.codehaus.groovy:groovy-all:$project.groovyVersion",
             'ar.com.fdvs:DynamicJasper:5.1.1',
-<<<<<<< HEAD
-            'net.sf.jasperreports:jasperreports-fonts:6.0.0',
+            'net.sf.jasperreports:jasperreports-fonts:6.8.0',
             'net.sf.jasperreports:jasperreports-functions:6.8.0',
-=======
-            'net.sf.jasperreports:jasperreports-fonts:6.8.0',
-            'net.sf.jasperreports:jasperreports-functions:6.7.0',
->>>>>>> 0605d79b
             'joda-time:joda-time:2.10.1'
     )
     compile fileTree(dir: "$projectDir/libs", include: '*.jar')
