import org.apache.tools.ant.taskdefs.condition.Os

apply plugin: 'war'
apply plugin: 'distribution'
apply plugin: 'org.akhikhl.gretty'
apply plugin: 'docker'

defaultTasks 'build'

buildscript {
    repositories {
        jcenter()
    }
    dependencies {
        classpath 'se.transmode.gradle:gradle-docker:1.2'
    }
}


// the task `run` of the gretty plugin conflicts with the task with the same
// name of the plugin `application`. that's why the following tasks are defined
// manually.
task startScripts(type: CreateStartScripts) {
}
task print(type: JavaExec) {
    main = "org.mapfish.print.cli.Main"
    classpath = sourceSets.main.runtimeClasspath
}

// define what should be included as distribution. usually this configuration
// is done when applying the plugin `application`. this is the default config
// as in: https://github.com/gradle/gradle/blob/7df34b3f00e743cbd8f9398acb08e67edf86b527/subprojects/plugins/src/main/groovy/org/gradle/api/plugins/ApplicationPlugin.groovy#L123-L134
distributions {
    main {
        contents {
            from(project.file("src/dist"))

            into("lib") {
                from(jar)
                from(project.configurations.runtime)
            }
            into("bin") {
                from(startScripts)
                fileMode = 0755
            }
        }
    }
}


def appDir = new File(project.buildDir, "install")
installDist.doFirst {
    appDir.deleteDir()
}
tasks.withType(Javadoc) {
    options.encoding = "utf-8"
    title = "Mapfish Print Core Module $version"
}
task testCLI(type: Exec) {
    dependsOn installDist
    workingDir new File(appDir, "core/bin")
    def cmd
    if (Os.isFamily(Os.FAMILY_WINDOWS)) {
        cmd = ['cmd', '/c', 'print.bat']
    } else {
        cmd = ['./print']
    }

    File outputFile = new File(appDir, 'cliTestOutput.png')
    File configFile = file('src/test/resources/org/mapfish/print/cli/config.yaml')
    File v3ApiRequestFile = file('src/test/resources/org/mapfish/print/cli/v3Request.json')
    cmd.addAll([
            "-config", configFile.getAbsolutePath(),
            "-spec", v3ApiRequestFile.getAbsolutePath(),
            "-output", outputFile.getAbsolutePath()])
    commandLine cmd

    doFirst {
        println("Testing CLI application: " + workingDir)
        outputFile.delete();
        assert !outputFile.exists()
    }
    doLast {
        assert outputFile.exists()
        assert outputFile.length() > 0
    }
}
build.dependsOn tasks.distZip, tasks.testCLI

configurations {
    compile.transitive = true
    compile.exclude module: 'jai_core'

    metrics {
        description = 'Libraries for measuring performance and load.  See http://metrics.codahale.com/'
    }
    geotools {
        description = 'Geotools spatial libraries'
    }
    jasper {
        description = 'Dependencies for the jasper reports generation'
    }

    //want to use the slf4j bridge instead
    all*.exclude group: 'commons-logging'
}

dependencies {
    def springSecurityVersion = "3.2.5.RELEASE"
    def slf4jVersion = '1.7.21'
    def logbackVersion = '1.1.7'

    compile (
            "org.springframework:spring-context:$project.springVersion",
            "org.springframework:spring-web:$project.springVersion",
            "org.springframework:spring-webmvc:$project.springVersion",
            "org.springframework.security:spring-security-config:$springSecurityVersion",
            "org.springframework.security:spring-security-web:$springSecurityVersion",
            "com.thetransactioncompany:cors-filter:2.5",
            //hibernate & postgres
            "org.hibernate:hibernate-core:4.1.7.Final",
            "org.postgresql:postgresql:9.4-1206-jdbc42",
            "org.springframework:spring-orm:$project.springVersion",
            "org.springframework:spring-jdbc:$project.springVersion",
            "org.springframework:spring-tx:$project.springVersion"
    )
    def metricsVersion = "3.0.2"
    metrics (
            "com.codahale.metrics:metrics-core:$metricsVersion",
            "com.codahale.metrics:metrics-servlet:$metricsVersion",
            "com.codahale.metrics:metrics-httpclient:$metricsVersion",
            "com.codahale.metrics:metrics-servlets:$metricsVersion",
            "com.codahale.metrics:metrics-jvm:$metricsVersion",
            "com.codahale.metrics:metrics-logback:$metricsVersion",
            "com.readytalk:metrics3-statsd:4.1.0"
    )
<<<<<<< HEAD
    def geotoolsVersion = "17.2"
=======
    def geotoolsVersion = "17.1"
>>>>>>> bd219578
    geotools (
            "org.geotools:gt-epsg-hsql:$geotoolsVersion",
            "org.geotools:gt-render:$geotoolsVersion",
            "org.geotools:gt-geojson:$geotoolsVersion",
            "org.geotools:gt-geotiff:$geotoolsVersion",
            "org.geotools:gt-wms:$geotoolsVersion",
            "org.geotools.xsd:gt-xsd-gml3:$geotoolsVersion",
            "org.geotools:gt-svg:$geotoolsVersion",
            "org.geotools:gt-cql:$geotoolsVersion"
    )
    jasper (
            "net.sf.jasperreports:jasperreports:$project.jasperReportVersion",
            "org.codehaus.groovy:groovy-all:$project.groovyVersion",
            'ar.com.fdvs:DynamicJasper:5.1.0',
            "net.sf.jasperreports:jasperreports-fonts:6.0.0",
            "net.sf.jasperreports:jasperreports-functions:$project.jasperReportVersion",
            'joda-time:joda-time:1.6'
    )
    compile fileTree(dir: "$projectDir/libs", include: '*.jar')
    compile (
            "com.google.guava:guava:16.0.1",
            "org.slf4j:slf4j-api:${slf4jVersion}",
            "org.slf4j:jcl-over-slf4j:${slf4jVersion}",
            'org.json:json:20080701',
            "ch.qos.logback:logback-classic:${logbackVersion}",
            'org.yaml:snakeyaml:1.13',
            "com.github.spullara.cli-parser:cli-parser:1.1.1",
            'org.apache.httpcomponents:httpclient:4.3.3'
    )

    compile (configurations.metrics) {
        exclude module: 'httpclient'
        exclude module: 'slf4j-api'
        exclude module: 'logback-classic'
    }
    compile (configurations.geotools)
    compile (configurations.jasper)
    compile ( 'org.apache.xmlgraphics:xmlgraphics-commons:2.2')
    compile ('org.apache.xmlgraphics:batik-transcoder:1.8')
    compile ('org.apache.xmlgraphics:batik-codec:1.8')
    providedCompile('com.google.code.findbugs:jsr305:2.0.1')
    providedCompile('javax.servlet:javax.servlet-api:3.1.0')
}

def gitRevision() {
    try {
        def cmd = "git rev-parse HEAD"
        def proc = cmd.execute()
        return proc.getText().trim()
    } catch (Exception e) {
        return "Error occurred while trying to execute git commandline tool: "+e
    }
}

compileJava.options.compilerArgs = ['-Xlint:deprecation', '-Xlint:unchecked']

def addManifestAttribute(manifest) {
    manifest.mainAttributes(
            'Mapfish-Print-Version': version,
            'Git-Revision': gitRevision(),
            'Build-Time': new Date().getDateTimeString(),
            'Build-By': System.getProperty('user.name', "unknown"),
            'Build-Java-Runtime-Name': System.getProperty('java.runtime.name', "unknown"),
            'Build-Java-Version': System.getProperty('java.version', "unknown"),
            'Build-OS-Arch': System.getProperty('os.arch', "unknown"),
            'Build-OS-Name': System.getProperty('os.name', "unknown")
    )
}
jar {
    enabled = true
    baseName = "print-lib"
    addManifestAttribute(manifest)
}

def examplesDir = "${project(':examples').projectDir}/src/test/resources/examples"
war {
    baseName = "print-servlet"
    addManifestAttribute(manifest)
    duplicatesStrategy = DuplicatesStrategy.EXCLUDE
}

gretty {
    // configuration to serve mfp under localhost:8080/print when you run
    // ./gradlew core:jettyRun
    servletContainer = "jetty7"
    contextPath = "/print"
    classPath = [file("jettyRunExtraFiles")]
    systemProperty "path_to_examples", examplesDir
    systemProperty "org.mortbay.jetty.Request.maxFormContentSize", "1048576"
    httpPort = project.hasProperty("httpPort") ? project.httpPort as int : 8080
}


task show << {
    war.classpath.files.each {println it}
//    project(":core").war.properties.each {println it}
//      components.java.usages.iterator().next().artifacts.each {println it}
//    publishing.getPublications().each { pub ->
//        println("" + pub.coordinates + " - " + pub.artifacts)
//    }
//    sourceSets.main.classes.asFileTree.each {println it}
//    configurations.archives.allArtifacts.each{println (it.name + " -- " + it.file)}
//    tasks.each {println(it)}
}

task libJavadocJar(type: Jar, dependsOn: javadoc) {
    baseName = 'print-lib'
    classifier = 'javadoc'
    from 'build/docs/javadoc'
}


task libSourcesJar(type: Jar) {
    baseName = 'print-lib'
    from sourceSets.main.allSource
    classifier = 'sources'
}


gradle.taskGraph.whenReady {taskGraph ->
    if (taskGraph.hasTask(print)) {
        if (project.hasProperty("printArgs")) {
            print.args printArgs.toString().split(" ").toList()
        } else {
            throw new IllegalArgumentException("You must supply the -PprintArgs=\"...\" arguments.\nFor Example:\n\n./gradlew print " +
                    "-PprintArgs=\"-config examples/config.yaml -spec examples/spec.json -output ./output.pdf\"\n\n")
        }
    }
}

startScripts {
    // clear up the classpath because the launcher jar has it.
    applicationName="print"
    mainClassName = "org.mapfish.print.cli.Main"
    classpath = files(jar.archivePath)
    outputDir = new File(project.buildDir, "scripts")

    doLast {
        fileTree(startScripts.outputDir).each {file ->
            def encoding = "UTF-8"
            // there was a bug in the start script where all jars were listed and that failed in windows.
            // now I just have the main jar and replace it with * so that all jars in that directory
            // are loaded on classpath.
            file.setText(file.getText(encoding).replace(jar.archivePath.name, '*'), encoding)
        }
    }
}

def getVersionName = { ->
    if (System.getenv("DOCKER_VERSION")) {
        return System.getenv("DOCKER_VERSION")
    }
    def stdout = new ByteArrayOutputStream()
    exec {
        commandLine 'sh', '-c', 'git describe --tags --first-parent || echo "0"'
        standardOutput = stdout
    }
    return stdout.toString().trim().replace("release/", "").replaceAll("/", "_")
}

docker {
    baseImage "camptocamp/tomcat-logback:8.5-jre8"
    maintainer 'Camptocamp "info@camptocamp.com"'
}

task unzipWar(type: Copy, dependsOn: 'war') {
    def targetDir = new File(project.buildDir, "webapp")
    if (!targetDir.exists()) {
        targetDir.mkdirs()
    }
    from zipTree(war.archivePath)
    into targetDir
}

task createDocker(type: Docker, dependsOn: 'unzipWar') {
    applicationName = "mapfish_print"
    tagVersion = getVersionName()
    tag = "camptocamp/${applicationName}"
    project.ext.set("dockerImage", "${tag}:${tagVersion}")

    doLast {
        System.out.println("Created docker image ${project.dockerImage}")
    }

    addFile new File(project.buildDir, "webapp"), '${CATALINA_HOME}/webapps/ROOT'
    addFile 'logback-custom.xml', '${CATALINA_HOME}/conf/logback-custom.xml'
    //avoid a warning because logback-classic is both in tomcat and in the webapp
    runCommand 'rm ${CATALINA_HOME}/webapps/ROOT/WEB-INF/lib/logback-*.jar ${CATALINA_HOME}/webapps/ROOT/WEB-INF/lib/slf4j-*.jar'
    setEnvironment('LOG_LEVEL', 'INFO')
    setEnvironment('SPRING_LOG_LEVEL', 'WARN')
    setEnvironment('JASPER_LOG_LEVEL', 'WARN')
    setEnvironment('APACHE_LOG_LEVEL', 'WARN')
    setEnvironment('SQL_LOG_LEVEL', 'WARN')
}<|MERGE_RESOLUTION|>--- conflicted
+++ resolved
@@ -134,11 +134,7 @@
             "com.codahale.metrics:metrics-logback:$metricsVersion",
             "com.readytalk:metrics3-statsd:4.1.0"
     )
-<<<<<<< HEAD
     def geotoolsVersion = "17.2"
-=======
-    def geotoolsVersion = "17.1"
->>>>>>> bd219578
     geotools (
             "org.geotools:gt-epsg-hsql:$geotoolsVersion",
             "org.geotools:gt-render:$geotoolsVersion",
