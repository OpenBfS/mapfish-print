/*
 * Copyright (C) 2014  Camptocamp
 *
 * This file is part of MapFish Print
 *
 * MapFish Print is free software: you can redistribute it and/or modify
 * it under the terms of the GNU General Public License as published by
 * the Free Software Foundation, either version 3 of the License, or
 * (at your option) any later version.
 *
 * MapFish Print is distributed in the hope that it will be useful,
 * but WITHOUT ANY WARRANTY; without even the implied warranty of
 * MERCHANTABILITY or FITNESS FOR A PARTICULAR PURPOSE.  See the
 * GNU General Public License for more details.
 *
 * You should have received a copy of the GNU General Public License
 * along with MapFish Print.  If not, see <http://www.gnu.org/licenses/>.
 */

package org.mapfish.print.processor.jasper;

import ar.com.fdvs.dj.core.DynamicJasperHelper;
import ar.com.fdvs.dj.core.layout.ClassicLayoutManager;
import ar.com.fdvs.dj.domain.DynamicReport;
import ar.com.fdvs.dj.domain.Style;
import ar.com.fdvs.dj.domain.builders.ColumnBuilder;
import ar.com.fdvs.dj.domain.builders.DynamicReportBuilder;
import ar.com.fdvs.dj.domain.constants.Border;
import ar.com.fdvs.dj.domain.constants.Font;
import ar.com.fdvs.dj.domain.constants.HorizontalAlign;
import ar.com.fdvs.dj.domain.constants.VerticalAlign;

import net.sf.jasperreports.engine.JRException;
import net.sf.jasperreports.engine.JasperCompileManager;
import net.sf.jasperreports.engine.data.JRMapCollectionDataSource;

import org.mapfish.print.attribute.TableListAttribute.TableListAttributeValue;
<<<<<<< HEAD
import org.mapfish.print.config.Configuration;
import org.mapfish.print.config.ConfigurationException;
import org.mapfish.print.config.HasConfiguration;
=======
>>>>>>> b675638d
import org.mapfish.print.config.WorkingDirectories;
import org.mapfish.print.output.Values;
import org.mapfish.print.processor.AbstractProcessor;
import org.mapfish.print.wrapper.json.PJsonArray;
import org.springframework.beans.factory.annotation.Autowired;

import java.awt.Color;
import java.io.File;
import java.util.ArrayList;
import java.util.HashMap;
import java.util.List;
import java.util.Map;

import static org.mapfish.print.processor.jasper.JasperReportBuilder.JASPER_REPORT_COMPILED_FILE_EXT;
import static org.mapfish.print.processor.jasper.JasperReportBuilder.JASPER_REPORT_XML_FILE_EXT;

/**
 * Processor for creating a table.
 *
 * @author Jesse
 * @author sbrunner
 */
public class TableListProcessor extends AbstractProcessor<TableListProcessor.Input, TableListProcessor.Output> {

    private static final String COLUMN_NAME = "name";
    private static final String COLUMN_DISPLAYNAME = "displayName";
    private static final String COLUMN_DATASOURCE = "dataSource";

    private static final int DEFAULT_TABLE_WIDTH = 500;
    private static final int DEFAULT_BLUE = 230;
    private static final int DEFAULT_GREEN = 230;
    private static final int DEFAULT_RED = 230;
    private static final String DEFAULT_FONT = "DejaVu Sans";
    private static final int DEFAULT_TITLE_FONT_SIZE = 14;
    private static final int DEFAULT_FONT_SIZE = 12;


    private Map<String, Object> dynamicReport = null;
    @Autowired
    private WorkingDirectories workingDirectories;

    /**
     * Constructor.
     */
    protected TableListProcessor() {
        super(Output.class);
    }

    @Override
    public final Input createInputParameter() {
        return new Input();
    }

    @Override
    public final Output execute(final Input values) throws Exception {
        final TableListAttributeValue[] jsonTableList = values.tableList;
        final List<Values> tableList = new ArrayList<Values>();

        if (jsonTableList != null) {

            for (TableListAttributeValue tableListAttributeValue : jsonTableList) {
                String id = tableListAttributeValue.id;
                createColumnDataSource(tableListAttributeValue, tableList);
                final String[] jsonColumns = tableListAttributeValue.columns;

                if (this.dynamicReport != null) {
                    Style detailStyle = new Style();
                    detailStyle.setFont(new Font(dynamicReportOptInt("fontSize", DEFAULT_FONT_SIZE),
                            dynamicReportOptString("font", DEFAULT_FONT), false));
                    detailStyle.setVerticalAlign(VerticalAlign.MIDDLE);

                    Style headerStyle = new Style();
                    headerStyle.setFont(new Font(dynamicReportOptInt("titleFontSize", DEFAULT_TITLE_FONT_SIZE),
                            dynamicReportOptString("titleFont", DEFAULT_FONT), true));
                    headerStyle.setHorizontalAlign(HorizontalAlign.CENTER);
                    headerStyle.setVerticalAlign(VerticalAlign.MIDDLE);
                    headerStyle.setBorderBottom(Border.PEN_1_POINT());

                    Style oddRowStyle = new Style();
                    oddRowStyle.setBackgroundColor(new Color(DEFAULT_RED, DEFAULT_GREEN, DEFAULT_BLUE));
                    oddRowStyle.setFont(new Font(dynamicReportOptInt("fontSize", DEFAULT_FONT_SIZE),
                            dynamicReportOptString("font", DEFAULT_FONT), false));
                    oddRowStyle.setVerticalAlign(VerticalAlign.MIDDLE);

                    File tableTemplate = new File(values.tempTaskDirectory, "table_" + id + JASPER_REPORT_XML_FILE_EXT);
                    File tableTemplateBuild = new File(values.tempTaskDirectory, "table_" + id + JASPER_REPORT_COMPILED_FILE_EXT);

                    generateDynamicReport(jsonColumns, detailStyle, headerStyle, oddRowStyle, tableTemplate);
                    JasperCompileManager.compileReportToFile(tableTemplate.getAbsolutePath(),
                            tableTemplateBuild.getAbsolutePath());
                }
            }
        }

        return new Output(tableList);
    }

    private void generateDynamicReport(final String[] jsonColumns, final Style detailStyle, final Style headerStyle,
                                       final Style oddRowStyle, final File tableTemplate) throws JRException {
        DynamicReportBuilder drb = new DynamicReportBuilder();
        drb.setMargins(0, 0, 0, 0);
        drb.setPrintBackgroundOnOddRows(true);
        drb.setOddRowBackgroundStyle(oddRowStyle);
        int width = dynamicReportOptInt("tableWidth", DEFAULT_TABLE_WIDTH)
                    / jsonColumns.length;
        for (String column : jsonColumns) {
            drb.addColumn(ColumnBuilder.getNew()
                    .setColumnProperty(column, String.class.getName())
                    .setStyle(detailStyle).setHeaderStyle(headerStyle)
                    .setWidth(width).setTitle(column).build());
        }
        DynamicReport dr = drb.build();
        DynamicJasperHelper.generateJRXML(dr, new ClassicLayoutManager(), null,
                "UTF-8", tableTemplate.getAbsolutePath());
    }

    private void createColumnDataSource(final TableListAttributeValue jsonTable, final List<Values> tableList) {
        final String[] jsonColumns = jsonTable.columns;
        final PJsonArray[] jsonData = jsonTable.data;
        final List<Map<String, ?>> table = new ArrayList<Map<String, ?>>();

        Map<String, Object> tableValues = new HashMap<String, Object>();
        tableValues.put(COLUMN_NAME, jsonTable.id);
        tableValues.put(COLUMN_DISPLAYNAME, jsonTable.getDisplayName());

        for (PJsonArray jsonRow : jsonData) {
            final Map<String, String> row = new HashMap<String, String>();
            for (int j = 0; j < jsonRow.size(); j++) {
                row.put(jsonColumns[j], jsonRow.getString(j));
            }
            table.add(row);
        }

        tableValues.put(COLUMN_DATASOURCE, new JRMapCollectionDataSource(table));
        tableList.add(new Values(tableValues));
    }

    private String dynamicReportOptString(final String key, final String defaultValue) {
        if (this.dynamicReport.containsKey(key)) {
            return this.dynamicReport.get(key).toString();
        } else {
            return defaultValue;
        }
    }

    private int dynamicReportOptInt(final String key, final int defaultValue) {
        if (this.dynamicReport.containsKey(key)) {
            return ((Number) this.dynamicReport.get(key)).intValue();
        } else {
            return defaultValue;
        }
    }

    public final void setDynamicReport(final Map<String, Object> dynamicReport) {
        this.dynamicReport = dynamicReport;
    }

<<<<<<< HEAD
    public final void setDynamicReportDirectory(final String dynamicReportDirectory) {
        this.dynamicReportDirectory = new File(this.workingDirectories.getWorking(this.configuration), dynamicReportDirectory);
    }

    @Override
    public final void setConfiguration(final Configuration configuration) {
        this.configuration = configuration;
    }

    @Override
    protected final void extraValidation(final List<Throwable> validationErrors) {
        if (this.dynamicReportDirectory == null) {
            validationErrors.add(new ConfigurationException("No dynamicReportDirectory defined in " + getClass().getName()));
        }
    }

=======
>>>>>>> b675638d
    /**
     * Input of processor.
     */
    public static final class Input {
        /**
         * Data for constructing the table list of values.
         */
        public TableListAttributeValue[] tableList;
        
        /**
         * The path to the temporary directory for the print task.
         */
        public File tempTaskDirectory;
    }

    /**
     * Output of processor.
     */
    public static final class Output {
        /**
         * Resulting list of values for the table in the jasper report.
         */
        public final List<Values> tableList;
        /**
         * Just to create a dependency with a report builder.
         */
        public final int dependence;

        private Output(final List<Values> tableList) {
            this.tableList = tableList;
            this.dependence = 1;
        }
    }
}<|MERGE_RESOLUTION|>--- conflicted
+++ resolved
@@ -35,12 +35,7 @@
 import net.sf.jasperreports.engine.data.JRMapCollectionDataSource;
 
 import org.mapfish.print.attribute.TableListAttribute.TableListAttributeValue;
-<<<<<<< HEAD
-import org.mapfish.print.config.Configuration;
 import org.mapfish.print.config.ConfigurationException;
-import org.mapfish.print.config.HasConfiguration;
-=======
->>>>>>> b675638d
 import org.mapfish.print.config.WorkingDirectories;
 import org.mapfish.print.output.Values;
 import org.mapfish.print.processor.AbstractProcessor;
@@ -198,16 +193,6 @@
         this.dynamicReport = dynamicReport;
     }
 
-<<<<<<< HEAD
-    public final void setDynamicReportDirectory(final String dynamicReportDirectory) {
-        this.dynamicReportDirectory = new File(this.workingDirectories.getWorking(this.configuration), dynamicReportDirectory);
-    }
-
-    @Override
-    public final void setConfiguration(final Configuration configuration) {
-        this.configuration = configuration;
-    }
-
     @Override
     protected final void extraValidation(final List<Throwable> validationErrors) {
         if (this.dynamicReportDirectory == null) {
@@ -215,8 +200,6 @@
         }
     }
 
-=======
->>>>>>> b675638d
     /**
      * Input of processor.
      */
