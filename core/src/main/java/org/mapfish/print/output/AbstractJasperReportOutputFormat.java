--- conflicted
+++ resolved
@@ -52,13 +52,9 @@
 import org.slf4j.Logger;
 import org.slf4j.LoggerFactory;
 import org.springframework.beans.factory.annotation.Autowired;
-<<<<<<< HEAD
-=======
-import org.springframework.http.client.ClientHttpRequestFactory;
 import org.w3c.dom.Document;
 import org.w3c.dom.Element;
 import org.w3c.dom.NodeList;
->>>>>>> 5a514193
 
 import java.io.ByteArrayInputStream;
 import java.io.File;
@@ -85,11 +81,6 @@
 public abstract class AbstractJasperReportOutputFormat implements OutputFormat {
     private static final Logger LOGGER = LoggerFactory.getLogger(JasperReportPDFOutputFormat.class);
 
-<<<<<<< HEAD
-=======
-    private static final String SUBREPORT_DIR = "SUBREPORT_DIR";
-
->>>>>>> 5a514193
     @Autowired
     private ForkJoinPool forkJoinPool;
 
@@ -122,6 +113,11 @@
         }
 
         doExport(outputStream, print);
+    }
+
+    private JasperFillManager getJasperFillManager(@Nonnull final Configuration configuration) {
+        LocalJasperReportsContext ctx = getLocalJasperReportsContext(configuration);
+        return JasperFillManager.getInstance(ctx);
     }
 
     /**
@@ -132,8 +128,9 @@
      * @param configDir     the directory that contains the configuration, used for resolving resources like images etc...
      * @param taskDirectory the temporary directory for this printing task.
      * @return a jasper print object which can be used to generate a PDF or other outputs.
-     * @throws ExecutionException // CSOFF: RedundantThrows
+     * @throws ExecutionException
      */
+     // CSOFF: RedundantThrows
     @VisibleForTesting
     public final Print getJasperPrint(final PJsonObject requestData, final Configuration config,
                                       final File configDir, final File taskDirectory)
@@ -145,7 +142,7 @@
         if (template == null) {
             final String possibleTemplates = config.getTemplates().keySet().toString();
             throw new IllegalArgumentException("\nThere is no template with the name: " + templateName +
-                                               ".\nAvailable templates: " + possibleTemplates);
+            ".\nAvailable templates: " + possibleTemplates);
         }
         final File jasperTemplateFile = new File(configDir, template.getReportTemplate());
         final File jasperTemplateBuild = this.workingDirectories.getBuildFileFor(config, jasperTemplateFile,
@@ -154,11 +151,7 @@
         final Values values = new Values(requestData, template, this.parser, taskDirectory, this.httpRequestFactory,
                 jasperTemplateBuild.getParentFile());
 
-<<<<<<< HEAD
         double[] maxDpi = maxDpi(values);
-=======
-        values.put(SUBREPORT_DIR, jasperTemplateDirectory.getAbsolutePath());
->>>>>>> 5a514193
 
         final ForkJoinTask<Values> taskFuture = this.forkJoinPool.submit(template.getProcessorGraph().createTask(values));
 
@@ -194,22 +187,22 @@
             JRDataSource dataSource;
             if (template.getTableDataKey() != null) {
                 final Object dataSourceObj = values.getObject(template.getTableDataKey(), Object.class);
-                if (dataSourceObj instanceof JRDataSource) {
-                    dataSource = (JRDataSource) dataSourceObj;
-                } else if (dataSourceObj instanceof Iterable) {
-                    Iterable sourceObj = (Iterable) dataSourceObj;
-                    dataSource = toJRDataSource(sourceObj.iterator());
+            if (dataSourceObj instanceof JRDataSource) {
+                dataSource = (JRDataSource) dataSourceObj;
+            } else if (dataSourceObj instanceof Iterable) {
+                Iterable sourceObj = (Iterable) dataSourceObj;
+                dataSource = toJRDataSource(sourceObj.iterator());
                 } else if (dataSourceObj instanceof Iterator) {
-                    Iterator sourceObj = (Iterator) dataSourceObj;
-                    dataSource = toJRDataSource(sourceObj);
+                Iterator sourceObj = (Iterator) dataSourceObj;
+                dataSource = toJRDataSource(sourceObj);
                 } else if (dataSourceObj.getClass().isArray()) {
-                    Object[] sourceObj = (Object[]) dataSourceObj;
-                    dataSource = toJRDataSource(Arrays.asList(sourceObj).iterator());
-                } else {
-                    throw new AssertionError("Objects of type: " + dataSourceObj.getClass() + " cannot be converted to a row in a " +
-                                             "JRDataSource");
-                }
+                Object[] sourceObj = (Object[]) dataSourceObj;
+                dataSource = toJRDataSource(Arrays.asList(sourceObj).iterator());
             } else {
+                throw new AssertionError("Objects of type: " + dataSourceObj.getClass() + " cannot be converted to a row in a " +
+                                         "JRDataSource");
+            }
+        } else {
                 dataSource = new JREmptyDataSource();
             }
             checkRequiredFields(config, dataSource, template.getReportTemplate());
@@ -326,11 +319,6 @@
         }
     }
 
-    private JasperFillManager getJasperFillManager(@Nonnull final Configuration configuration) {
-        LocalJasperReportsContext ctx = getLocalJasperReportsContext(configuration);
-        return JasperFillManager.getInstance(ctx);
-    }
-
     private LocalJasperReportsContext getLocalJasperReportsContext(final Configuration configuration) {
         LocalJasperReportsContext ctx = new LocalJasperReportsContext(DefaultJasperReportsContext.getInstance());
         ctx.setClassLoader(getClass().getClassLoader());
