/*
 * Copyright (C) 2013  Camptocamp
 *
 * This file is part of MapFish Print
 *
 * MapFish Print is free software: you can redistribute it and/or modify
 * it under the terms of the GNU General Public License as published by
 * the Free Software Foundation, either version 3 of the License, or
 * (at your option) any later version.
 *
 * MapFish Print is distributed in the hope that it will be useful,
 * but WITHOUT ANY WARRANTY; without even the implied warranty of
 * MERCHANTABILITY or FITNESS FOR A PARTICULAR PURPOSE.  See the
 * GNU General Public License for more details.
 *
 * You should have received a copy of the GNU General Public License
 * along with MapFish Print.  If not, see <http://www.gnu.org/licenses/>.
 */

package org.mapfish.print.map.readers;

import java.io.IOException;
import java.io.UnsupportedEncodingException;
import java.net.URI;
import java.net.URISyntaxException;
import java.util.ArrayList;
import java.util.List;
import java.util.logging.Level;
import java.util.logging.Logger;

import org.mapfish.print.RenderingContext;
import org.mapfish.print.Transformer;
import org.mapfish.print.map.ParallelMapTileLoader;
import org.mapfish.print.map.renderers.TileRenderer;
import org.mapfish.print.utils.PJsonObject;

public abstract class TileableMapReader extends HTTPMapReader {

    protected TileCacheLayerInfo tileCacheLayerInfo;

    protected TileableMapReader(RenderingContext context, PJsonObject params) {
        super(context, params);
    }

    protected void renderTiles(TileRenderer formatter, Transformer transformer, URI commonUri, ParallelMapTileLoader parallelMapTileLoader) throws IOException, URISyntaxException {
        final List<URI> urls = new ArrayList<URI>(1);
        final double offsetX;
        final double offsetY;
        final long bitmapTileW;
        final long bitmapTileH;
        int nbTilesW = 0;

        double minGeoX = transformer.getRotatedMinGeoX();
        double minGeoY = transformer.getRotatedMinGeoY();
        double maxGeoX = transformer.getRotatedMaxGeoX();
        double maxGeoY = transformer.getRotatedMaxGeoY();

        if (tileCacheLayerInfo != null) {
            try {
                //tiled
                transformer = fixTiledTransformer(transformer);
            } catch (CloneNotSupportedException ex) {
                Logger.getLogger(TileableMapReader.class.getName()).log(Level.SEVERE, null, ex);
            }

            if (transformer == null) {
                if (LOGGER.isDebugEnabled()) {
                    LOGGER.debug("Resolution out of bounds.");
                }
                urls.add(null);
            }

            bitmapTileW = tileCacheLayerInfo.getWidth();
            bitmapTileH = tileCacheLayerInfo.getHeight();
            final double tileGeoWidth = transformer.getResolution() * bitmapTileW;
            final double tileGeoHeight = transformer.getResolution() * bitmapTileH;


            // TODO I would like to do this sort of thing by extension points for plugins

            // the tileMinGeoSize is not calculated the same way in TileCache
            // and KaMap, so they are treated differently here.
            final float tileMinGeoX;
            final float tileMinGeoY;
            if (this instanceof KaMapCacheMapReader || this instanceof KaMapMapReader) {
                if (LOGGER.isDebugEnabled()) {
                    LOGGER.debug("Kamap min geo x and y calculation used");
                }
                tileMinGeoX = (float) (Math.floor((minGeoX) / tileGeoWidth) * tileGeoWidth);
                tileMinGeoY = (float) (Math.floor((minGeoY) / tileGeoHeight) * tileGeoHeight);
            } else {
                if (LOGGER.isDebugEnabled()) {
                    LOGGER.debug("Default min geo x and y calculation used");
                }
                tileMinGeoX = (float) (tileCacheLayerInfo.getOriginX() + (Math.floor(
                    (minGeoX - tileCacheLayerInfo.getOriginX()) / tileGeoWidth
                ) * tileGeoWidth));
                tileMinGeoY = (float) (tileCacheLayerInfo.getOriginY() + (Math.floor(
                    (minGeoY - tileCacheLayerInfo.getOriginY()) / tileGeoHeight
                ) * tileGeoHeight));
            }

            offsetX = (minGeoX - tileMinGeoX) / transformer.getResolution();
            offsetY = (minGeoY - tileMinGeoY) / transformer.getResolution();
            for (float geoY = tileMinGeoY; geoY < maxGeoY; geoY += tileGeoHeight) {
                nbTilesW = 0;
                for (float geoX = tileMinGeoX; geoX < maxGeoX; geoX += tileGeoWidth) {
                    nbTilesW++;
                    if (tileCacheLayerInfo.isVisible(geoX, geoY, geoX + tileGeoWidth, geoY + tileGeoHeight)) {
                        urls.add(getTileUri(commonUri, transformer, geoX, geoY, geoX + tileGeoWidth, geoY + tileGeoHeight, bitmapTileW, bitmapTileH));
                    } else {
                        if (LOGGER.isDebugEnabled()) {
                            LOGGER.debug("Tile out of bounds: " + getTileUri(commonUri, transformer, geoX, geoY, geoX + tileGeoWidth, geoY + tileGeoHeight, bitmapTileW, bitmapTileH));
                        }
                        urls.add(null);
                    }
                }
            }

        } else {
            //single tile
            nbTilesW = 1;
            offsetX = 0;
            offsetY = 0;
            bitmapTileW = transformer.getRotatedBitmapW();
            bitmapTileH = transformer.getRotatedBitmapH();
            urls.add(getTileUri(commonUri, transformer, minGeoX, minGeoY, maxGeoX, maxGeoY, bitmapTileW, bitmapTileH));
        }
        formatter.render(transformer, urls, parallelMapTileLoader, context, opacity, nbTilesW, offsetX, offsetY, bitmapTileW, bitmapTileH);
    }

    /**
     * fix the resolution to something compatible with the resolutions available in tilecache.
     */
<<<<<<< HEAD
    private Transformer fixTiledTransformer(Transformer transformer) {
        double resolution;
=======
    private Transformer fixTiledTransformer(Transformer transformer) throws CloneNotSupportedException {
        float resolution;
>>>>>>> db714754

        // if clientResolution is passed from client use it explicitly if available otherwise calculate nearest resolution
        if (this.context.getCurrentPageParams().has("clientResolution")) {
            float clientResolution = this.context.getCurrentPageParams().getFloat("clientResolution");
            boolean hasServerResolution = false;
            for (double serverResolution : this.tileCacheLayerInfo.getResolutions()) {
                if (serverResolution == clientResolution) {
                    hasServerResolution = true;
                }
            }
            if (!hasServerResolution) {
                return null;
            }
            else {
                resolution = clientResolution;
            }
        }
        else {
            double targetResolution = transformer.getGeoW() / transformer.getStraightBitmapW();
            TileCacheLayerInfo.ResolutionInfo resolutionInfo = tileCacheLayerInfo.getNearestResolution(targetResolution);
            resolution = resolutionInfo.value;
        }

        transformer = transformer.clone();
        transformer.setResolution(resolution);
        return transformer;
    }

    /**
     * Adds the query parameters for the given tile.
     */
    protected abstract URI getTileUri(URI commonUri, Transformer transformer, double minGeoX, double minGeoY, double maxGeoX, double maxGeoY, long w, long h) throws URISyntaxException, UnsupportedEncodingException;
}<|MERGE_RESOLUTION|>--- conflicted
+++ resolved
@@ -57,8 +57,8 @@
 
         if (tileCacheLayerInfo != null) {
             try {
-                //tiled
-                transformer = fixTiledTransformer(transformer);
+            //tiled
+            transformer = fixTiledTransformer(transformer);
             } catch (CloneNotSupportedException ex) {
                 Logger.getLogger(TileableMapReader.class.getName()).log(Level.SEVERE, null, ex);
             }
@@ -132,13 +132,8 @@
     /**
      * fix the resolution to something compatible with the resolutions available in tilecache.
      */
-<<<<<<< HEAD
-    private Transformer fixTiledTransformer(Transformer transformer) {
+    private Transformer fixTiledTransformer(Transformer transformer) throws CloneNotSupportedException {
         double resolution;
-=======
-    private Transformer fixTiledTransformer(Transformer transformer) throws CloneNotSupportedException {
-        float resolution;
->>>>>>> db714754
 
         // if clientResolution is passed from client use it explicitly if available otherwise calculate nearest resolution
         if (this.context.getCurrentPageParams().has("clientResolution")) {
