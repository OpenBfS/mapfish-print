--- conflicted
+++ resolved
@@ -120,14 +120,7 @@
         float offsetY = style.optFloat("graphicYOffset", -height / 2.0f);
     	float rotation =  style.optFloat("rotation", 0.0f);
         
-<<<<<<< HEAD
-        // See Feature/Vector.js for more information about labels 
-        String label = style.optString("label");
-        
         if ((style.optString("externalGraphic") != null ) && (style.optString("externalGraphic").length() > 0)) {
-=======
-        if (style.optString("externalGraphic") != null) {
->>>>>>> edcb78e6
             float opacity = style.optFloat("graphicOpacity", style.optFloat("fillOpacity", 1.0f));
             state.setFillOpacity(opacity);
             state.setStrokeOpacity(opacity);
