/*
 * Copyright (C) 2013  Camptocamp
 *
 * This file is part of MapFish Print
 *
 * MapFish Print is free software: you can redistribute it and/or modify
 * it under the terms of the GNU General Public License as published by
 * the Free Software Foundation, either version 3 of the License, or
 * (at your option) any later version.
 *
 * MapFish Print is distributed in the hope that it will be useful,
 * but WITHOUT ANY WARRANTY; without even the implied warranty of
 * MERCHANTABILITY or FITNESS FOR A PARTICULAR PURPOSE.  See the
 * GNU General Public License for more details.
 *
 * You should have received a copy of the GNU General Public License
 * along with MapFish Print.  If not, see <http://www.gnu.org/licenses/>.
 */

package org.mapfish.print.map;

import com.itextpdf.text.BaseColor;
import java.util.ArrayList;
import java.util.List;

import org.mapfish.print.ChunkDrawer;
import org.mapfish.print.InvalidJsonValueException;
import org.mapfish.print.PDFCustomBlocks;
import org.mapfish.print.RenderingContext;
import org.mapfish.print.Transformer;
import org.mapfish.print.map.readers.MapReader;
import org.mapfish.print.utils.Maps;
import org.mapfish.print.utils.PJsonArray;
import org.mapfish.print.utils.PJsonObject;

import com.itextpdf.text.DocumentException;
import com.itextpdf.text.Rectangle;
import com.itextpdf.text.pdf.PdfContentByte;
import com.itextpdf.text.pdf.PdfLayer;
import java.io.IOException;
import java.util.logging.Level;
import java.util.logging.Logger;

/**
 * Special drawer for map chunks.
 */
public class MapChunkDrawer extends ChunkDrawer {
    private final Transformer transformer;
    private final double overviewMap;
    private final PJsonObject params;
    private final RenderingContext context;
    private final BaseColor backgroundColor;
    private final String name;


    public MapChunkDrawer(PDFCustomBlocks customBlocks, Transformer transformer, double overviewMap, PJsonObject params, RenderingContext context, BaseColor backgroundColor, String name) {
        super(customBlocks);
        this.transformer = transformer;
        this.overviewMap = overviewMap;
        this.params = params;
        this.context = context;
        this.backgroundColor = backgroundColor;
        this.name = computeName(overviewMap, name);
    }

    private static String computeName(double overviewMap, String name) {
        if (name != null) {
            return name;
        } else {
            return (Double.isNaN(overviewMap) ? "map" : "overview");
        }
    }

    public void renderImpl(Rectangle rectangle, PdfContentByte dc) {
        final PJsonObject parent = Maps.getMapRoot(context.getGlobalParams(), name);
        PJsonArray layers = parent.getJSONArray("layers");
        String srs = parent.getString("srs");

        if (!context.getConfig().isDisableScaleLocking() && !context.getConfig().isScalePresent(transformer.getScale())) {
            throw new InvalidJsonValueException(params, "scale", transformer.getScale());
        }

        Transformer mainTransformer = null;
        if (!Double.isNaN(overviewMap)) {
            //manage the overview map
            mainTransformer = context.getLayout().getMainPage().getMap(name).createTransformer(context, params);
            transformer.zoom(mainTransformer, (float) (1.0 / overviewMap));
            transformer.setRotation(0);   //overview always north up!
            context.setStyleFactor((float) (transformer.getPaperW() / mainTransformer.getPaperW() / overviewMap));
            layers = parent.optJSONArray("overviewLayers", layers);
        }

        transformer.setMapPos(rectangle.getLeft(), rectangle.getBottom());
        if (rectangle.getWidth() < transformer.getPaperW() - 0.2) {
            throw new RuntimeException("The map width on the paper is wrong");
        }
        if (rectangle.getHeight() < transformer.getPaperH() - 0.2) {
            throw new RuntimeException("The map height on the paper is wrong (" + rectangle.getHeight() + "!=" + transformer.getPaperH() + ")");
        }

        //create the readers/renderers
        List<MapReader> readers = new ArrayList<MapReader>(layers.size());
        for (int i = 0; i < layers.size(); ++i) {
            PJsonObject layer = layers.getJSONObject(i);
            if (mainTransformer == null || layer.optBool("overview", true)) {
                final String type = layer.getString("type");

                // Don't create a reader if the layer is out of scale!!
                float minScale = layer.optFloat("minScaleDenominator", -1f);
                float maxScale = layer.optFloat("maxScaleDenominator", -1f);
                boolean bPrint = true;
                if (minScale > -1f) {
                    bPrint = (minScale - transformer.getScale() <= 0);
                }
                if (maxScale > -1f) {
                    bPrint = (maxScale - transformer.getScale() >= 0);

                }
                if (bPrint) {
                    context.getConfig().getMapReaderFactoryFinder().create(readers, type, context, layer);
                }
            }
        }

        //check if we cannot merge a few queries
        for (int i = 1; i < readers.size();) {
            MapReader reader1 = readers.get(i - 1);
            MapReader reader2 = readers.get(i);
            if (reader1.testMerge(reader2)) {
                readers.remove(i);
            } else {
                ++i;
            }

        }

        //draw some background
        if (backgroundColor != null) {
            dc.saveState();
            try {
                dc.setColorFill(backgroundColor);
                dc.rectangle(rectangle.getLeft(), rectangle.getBottom(), rectangle.getWidth(), rectangle.getHeight());
                dc.fill();
            } finally {
                dc.restoreState();
            }
        }

        //Do the rendering.
        //
        //Since we need to load tiles in parallel from the
        //servers, what follows is not trivial. We don't write directly to the PDF's
        //DirectContent, we always go through the ParallelMapTileLoader that will
        //make sure that everything is added to the PDF in the correct order.
        //
        //All uses of the DirectContent (dc) or the PDFWriter is forbiden outside
        //of renderOnPdf methods and when they are used, one must take a lock on
        //context.getPdfLock(). That is done for you when renderOnPdf is called, but not done
        //in the readTile method. That's why PDFUtils.getImage needs to do it when
        //creating the template.
        //
        //If you don't follow those rules, you risk to have random inconsistency
        //in your PDF files and/or infinite loops in iText.
        ParallelMapTileLoader parallelMapTileLoader = new ParallelMapTileLoader(context, dc);
        dc.saveState();
        try {
            final PdfLayer mapLayer = new PdfLayer(name, context.getWriter());
            transformer.setClipping(dc);

            //START of the parallel world !!!!!!!!!!!!!!!!!!!!!!!!!!!

            for (int i = 0; i < readers.size(); i++) {
                final MapReader reader = readers.get(i);

                //mark the starting of a new PDF layer
                parallelMapTileLoader.addTileToLoad(new MapTileTask.RenderOnly() {
                    public void renderOnPdf(PdfContentByte dc) throws DocumentException {
                        PdfLayer pdfLayer = null;
                        try {
                            pdfLayer = new PdfLayer(reader.toString(), context.getWriter());
                        } catch (IOException ex) {
                            Logger.getLogger(MapChunkDrawer.class.getName()).log(Level.SEVERE, null, ex);
                        }
                        mapLayer.addChild(pdfLayer);
                        dc.beginLayer(pdfLayer);
                    }
                });

                //render the layer
                reader.render(transformer, parallelMapTileLoader, srs, i == 0);

                //mark the end of the PDF layer
                parallelMapTileLoader.addTileToLoad(new MapTileTask.RenderOnly() {
                    public void renderOnPdf(PdfContentByte dc) throws DocumentException {
                        dc.endLayer();
                    }
                });
            }
        } catch (IOException ex) {
            Logger.getLogger(MapChunkDrawer.class.getName()).log(Level.SEVERE, null, ex);
        } finally {
            //wait for all the tiles to be loaded
            parallelMapTileLoader.waitForCompletion();

            //END of the parallel world !!!!!!!!!!!!!!!!!!!!!!!!!!

            dc.restoreState();
        }


        if (mainTransformer != null) {
            //only for key maps: draw the real map extent
            drawMapExtent(dc, mainTransformer);
            context.setStyleFactor(1.0f);
        }
    }

    /**
     * Used by overview maps to draw the extent of the real map.
     */
    private void drawMapExtent(PdfContentByte dc, Transformer mainTransformer) {
        dc.saveState();
        try {
            //in "degrees" unit, there seems to have rounding errors if I use the
            //PDF transform facility. Therefore, I do the transform by hand :-(
            transformer.setRotation(mainTransformer.getRotation());
            dc.transform(transformer.getGeoTransform(true));
            transformer.setRotation(0);

<<<<<<< HEAD
            dc.setLineWidth((float)(1 * transformer.getGeoW() / transformer.getPaperW()));
            dc.setColorStroke(new Color(255, 0, 0));
            dc.rectangle((float) mainTransformer.getMinGeoX(), (float) mainTransformer.getMinGeoY(),
                    (float) mainTransformer.getGeoW(), (float)mainTransformer.getGeoH());
=======
            dc.setLineWidth(1 * transformer.getGeoW() / transformer.getPaperW());
            dc.setColorStroke(new BaseColor(255, 0, 0));
            dc.rectangle(mainTransformer.getMinGeoX(), mainTransformer.getMinGeoY(), mainTransformer.getGeoW(), mainTransformer.getGeoH());
>>>>>>> db714754
            dc.stroke();

            if (mainTransformer.getRotation() != 0.0) {
                //draw a little arrow
                dc.setLineWidth((float)(0.5F * transformer.getGeoW() / transformer.getPaperW()));
                dc.moveTo((float) (3 * mainTransformer.getMinGeoX() + mainTransformer.getMaxGeoX()) / 4,
                        (float) mainTransformer.getMinGeoY());
                dc.lineTo((float) (mainTransformer.getMinGeoX() + mainTransformer.getMaxGeoX()) / 2,
                        (float) (mainTransformer.getMinGeoY() * 2 + mainTransformer.getMaxGeoY()) / 3);
                dc.lineTo((float) (mainTransformer.getMinGeoX() + 3 * mainTransformer.getMaxGeoX()) / 4,
                        (float) mainTransformer.getMinGeoY());
                dc.stroke();
            }
        } finally {
            dc.restoreState();
        }
    }
}<|MERGE_RESOLUTION|>--- conflicted
+++ resolved
@@ -227,16 +227,10 @@
             dc.transform(transformer.getGeoTransform(true));
             transformer.setRotation(0);
 
-<<<<<<< HEAD
             dc.setLineWidth((float)(1 * transformer.getGeoW() / transformer.getPaperW()));
-            dc.setColorStroke(new Color(255, 0, 0));
+            dc.setColorStroke(new BaseColor(255, 0, 0));
             dc.rectangle((float) mainTransformer.getMinGeoX(), (float) mainTransformer.getMinGeoY(),
                     (float) mainTransformer.getGeoW(), (float)mainTransformer.getGeoH());
-=======
-            dc.setLineWidth(1 * transformer.getGeoW() / transformer.getPaperW());
-            dc.setColorStroke(new BaseColor(255, 0, 0));
-            dc.rectangle(mainTransformer.getMinGeoX(), mainTransformer.getMinGeoY(), mainTransformer.getGeoW(), mainTransformer.getGeoH());
->>>>>>> db714754
             dc.stroke();
 
             if (mainTransformer.getRotation() != 0.0) {
